--- conflicted
+++ resolved
@@ -17,14 +17,8 @@
 //! FIRECRAWL_TEST_MODE=online cargo test
 //! ```
 //!
-<<<<<<< HEAD
-//! テストは動的にモック/オンラインモードを切り替えます。
-//! モックモードではhttpmockを使用して外部通信を完全に遮断し、
-//! オンラインモードでは実際のFirecrawl API（localhost:13002）を使用します。
-=======
 //! テスト時は httpmock を使用してモックサーバーを立てることで
 //! 外部への通信を行わずにテストできます。
->>>>>>> 92945927
 
 use crate::domain::article::{get_unprocessed_rss_links, store_article, Article};
 
@@ -218,72 +212,6 @@
 #[cfg(test)]
 mod tests {
     use super::*;
-<<<<<<< HEAD
-    use httpmock::prelude::*;
-
-    /// オンラインテストモードかどうかを判定
-    fn is_online_mode() -> bool {
-        cfg!(feature = "online")
-            || std::env::var("FIRECRAWL_TEST_MODE").unwrap_or_default() == "online"
-    }
-
-    /// テスト用のFirecrawl環境を設定（必要に応じてモックサーバーを用意）
-    async fn setup_firecrawl_if_needed() -> Option<()> {
-        if !is_online_mode() {
-            // モックモードの場合、外部通信を完全に遮断
-            std::env::set_var("FIRECRAWL_TEST_MODE", "mock");
-            None
-        } else {
-            // オンラインモードの場合、実際のFirecrawl API (localhost:13002) を使用
-            std::env::set_var("FIRECRAWL_TEST_MODE", "online");
-            None
-        }
-    }
-
-    // テスト用のモックサーバーを構築（httpmock版）
-    fn setup_mock_server() -> (MockServer, Vec<Feed>) {
-        let mock_server = MockServer::start();
-
-        // BBCのRSSフィードをモック
-        let bbc_rss = std::fs::read_to_string("mock/rss/bbc.rss")
-            .expect("BBCのモックRSSファイルが見つかりません");
-
-        mock_server.mock(|when, then| {
-            when.method(GET).path_contains("bbc");
-            then.status(200)
-                .header("content-type", "application/rss+xml")
-                .body(&bbc_rss);
-        });
-
-        // テスト用のHTMLレスポンス
-        let test_html = r#"
-            <html>
-                <body>
-                    <article>
-                        <h1>テスト記事タイトル</h1>
-                        <p>これはテスト記事の内容です。記事の本文がここに表示されます。</p>
-                        <p>複数の段落で構成された記事の内容をテストします。</p>
-                    </article>
-                </body>
-            </html>
-        "#;
-
-        mock_server.mock(|when, then| {
-            when.method(GET).path_contains("article");
-            then.status(200)
-                .header("content-type", "text/html")
-                .body(test_html);
-        });
-
-        let test_feeds = vec![Feed {
-            group: "bbc".to_string(),
-            name: "top".to_string(),
-            link: format!("{}/bbc/rss.xml", mock_server.url("")),
-        }];
-
-        (mock_server, test_feeds)
-    }
-=======
     use sqlx::PgPool;
 
     /// 基本的なワークフロー動作テスト
@@ -301,7 +229,6 @@
             println!("✅ 空フィード処理テスト完了");
             Ok(())
         }
->>>>>>> 92945927
 
         #[sqlx::test]
         async fn test_empty_backlog_articles(pool: PgPool) -> Result<(), anyhow::Error> {
@@ -336,107 +263,6 @@
                 }
             }
 
-<<<<<<< HEAD
-    #[tokio::test]
-    async fn test_fetch_article_from_url() {
-        // Firecrawl環境を動的に設定
-        setup_firecrawl_if_needed().await;
-
-        let test_url = if is_online_mode() {
-            "https://httpbin.org/html"
-        } else {
-            "https://example.com/test-article"
-        };
-
-        let result = fetch_article_from_url(test_url).await;
-
-        match result {
-            Ok(article) => {
-                assert!(!article.content.is_empty(), "記事内容が空です");
-                assert_eq!(article.url, test_url);
-
-                if is_online_mode() {
-                    println!("✅ Firecrawl API記事取得テスト成功（オンラインモード）");
-                } else {
-                    println!("✅ Firecrawl API記事取得テスト成功（モックモード）");
-                    println!("実際の記事内容: {}", article.content);
-                    // モックモードではFirecrawl APIが適切に動作すればOK
-                }
-                println!("取得された記事内容長: {}文字", article.content.len());
-            }
-            Err(e) => {
-                if is_online_mode() {
-                    println!(
-                        "⚠️ Firecrawl APIが利用できないため、テストをスキップしました: {}",
-                        e
-                    );
-                } else {
-                    panic!("モックモードでの記事取得に失敗: {}", e);
-                }
-            }
-        }
-    }
-
-    #[sqlx::test]
-    async fn test_rss_workflow_integration(pool: sqlx::PgPool) -> Result<(), anyhow::Error> {
-        // Firecrawl環境を動的に設定
-        setup_firecrawl_if_needed().await;
-
-        // RSS用のモックサーバーをセットアップ
-        let rss_mock_server = MockServer::start();
-
-        // BBC RSSフィードをモック
-        let bbc_rss = std::fs::read_to_string("mock/rss/bbc.rss")?;
-        rss_mock_server.mock(|when, then| {
-            when.method(GET).path_contains("bbc");
-            then.status(200)
-                .header("content-type", "application/rss+xml")
-                .body(&bbc_rss);
-        });
-
-        // テスト用フィード設定
-        let test_feeds = vec![Feed {
-            group: "test".to_string(),
-            name: "integration".to_string(),
-            link: format!("{}/bbc/rss.xml", rss_mock_server.url("")),
-        }];
-
-        // HTTPクライアント作成
-        let client = Client::new();
-
-        // 段階1: RSSフィードからリンクを取得
-        process_collect_rss_links(&client, &test_feeds, &pool).await?;
-
-        // データベースにRSSリンクが保存されたか確認
-        let rss_count = sqlx::query_scalar!("SELECT COUNT(*) FROM rss_links")
-            .fetch_one(&pool)
-            .await?;
-
-        assert!(
-            rss_count.unwrap_or(0) > 0,
-            "RSSリンクがデータベースに保存されませんでした"
-        );
-
-        if is_online_mode() {
-            // オンラインモードの場合、実際のFirecrawl APIを使用して記事取得
-            process_collect_backlog_articles(&client, &pool).await?;
-        } else {
-            // モックモードの場合、手動で記事を作成（将来的にはモックAPIを使用予定）
-            let test_urls = vec![
-                "https://www.bbc.com/news/test1",
-                "https://www.bbc.com/sport/test2",
-            ];
-
-            for url in &test_urls {
-                let article = Article {
-                    url: url.to_string(),
-                    timestamp: chrono::Utc::now(),
-                    status_code: 200,
-                    content: "統合テスト記事\n\nこれは統合テスト用の記事です。十分な長さのコンテンツを提供し、RSSワークフローの動作を確認するためのテスト記事として機能します。\n\n複数の段落で構成され、意味のあるコンテンツとして認識されるようにします。".to_string(),
-                };
-                store_article(&article, &pool).await?;
-            }
-=======
             println!("✅ フィード検索ロジックテスト完了");
         }
     }
@@ -595,7 +421,6 @@
 
             println!("✅ HTTPモック使用のRSSフィード取得テスト完了");
             Ok(())
->>>>>>> 92945927
         }
 
         #[tokio::test]
@@ -678,44 +503,10 @@
             .fetch_one(&pool)
             .await?;
 
-<<<<<<< HEAD
-        assert!(
-            article_count.unwrap_or(0) > 0,
-            "記事がデータベースに保存されませんでした"
-        );
-
-        // 保存された記事の内容を確認
-        let sample_article = sqlx::query_as!(
-            Article,
-            "SELECT url, timestamp, status_code, content FROM articles LIMIT 1"
-        )
-        .fetch_one(&pool)
-        .await?;
-
-        assert_eq!(
-            sample_article.status_code, 200,
-            "記事のステータスコードが200ではありません"
-        );
-        assert!(!sample_article.content.is_empty(), "記事内容が空です");
-        assert!(sample_article.content.len() > 50, "記事内容が短すぎます");
-
-        let mode_label = if is_online_mode() {
-            "オンライン"
-        } else {
-            "モック"
-        };
-        println!("✅ RSS統合テスト成功（{}モード）", mode_label);
-        println!("  - RSSリンク数: {}", rss_count.unwrap_or(0));
-        println!("  - 記事数: {}", article_count.unwrap_or(0));
-        println!("  - サンプル記事URL: {}", sample_article.url);
-
-        Ok(())
-=======
             assert!(link_count.unwrap_or(0) >= 1, "RSSリンクが保存されていない");
 
             println!("✅ HTTPモック使用の統合テスト完了");
             Ok(())
         }
->>>>>>> 92945927
     }
 }